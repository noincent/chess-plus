# Define variables
<<<<<<< HEAD
db_root_directory="./data/dev/dev_databases" # UPDATE THIS WITH THE PATH TO THE PARENT DIRECTORY OF THE DATABASES
=======
source .env
db_root_directory=$DB_ROOT_DIRECTORY # UPDATE THIS WITH THE PATH TO THE PARENT DIRECTORY OF THE DATABASES
>>>>>>> 3d6e835f
db_id="all" # Options: all or a specific db_id
verbose=true
signature_size=100
n_gram=3
threshold=0.01

# Run the Python script with the defined variables
python3 -u ./src/preprocess.py --db_root_directory "${db_root_directory}" \
                              --signature_size "${signature_size}" \
                              --n_gram "${n_gram}" \
                              --threshold "${threshold}" \
                              --db_id "${db_id}" \
                              --verbose "${verbose}"<|MERGE_RESOLUTION|>--- conflicted
+++ resolved
@@ -1,10 +1,6 @@
 # Define variables
-<<<<<<< HEAD
-db_root_directory="./data/dev/dev_databases" # UPDATE THIS WITH THE PATH TO THE PARENT DIRECTORY OF THE DATABASES
-=======
 source .env
 db_root_directory=$DB_ROOT_DIRECTORY # UPDATE THIS WITH THE PATH TO THE PARENT DIRECTORY OF THE DATABASES
->>>>>>> 3d6e835f
 db_id="all" # Options: all or a specific db_id
 verbose=true
 signature_size=100
