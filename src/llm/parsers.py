import json
import re
import logging
from ast import literal_eval
from typing import Any, Dict, List, Tuple

from langchain_core.output_parsers.base import BaseOutputParser
from langchain_core.output_parsers import JsonOutputParser
from langchain_core.pydantic_v1 import BaseModel, Field
from langchain_core.exceptions import OutputParserException

class PythonListOutputParser(BaseOutputParser):
    """Parses output embedded in markdown code blocks containing Python lists."""
    
    def __init__(self, **kwargs: Any):
        super().__init__(**kwargs)

    def parse(self, output: str) -> Any:
        """
        Parses the output to extract Python list content from markdown.

        Args:
            output (str): The output string containing Python list.

        Returns:
            Any: The parsed Python list.
        """
        logging.debug(f"Parsing output with PythonListOutputParser: {output}")
        if "```python" in output:
            output = output.split("```python")[1].split("```")[0]
        output = re.sub(r"^\s+", "", output)
        return eval(output)  # Note: Using eval is potentially unsafe, consider using ast.literal_eval if possible.

class FilterColumnOutput(BaseModel):
    """Model for filter column output."""
    chain_of_thought_reasoning: str = Field(description="One line explanation of why or why not the column information is relevant to the question and the hint.")
    is_column_information_relevant: str = Field(description="Yes or No")

class SelectTablesOutputParser(BaseOutputParser):
    """Parses select tables outputs embedded in markdown code blocks containing JSON."""
    
    def __init__(self, **kwargs: Any):
        super().__init__(**kwargs)

    def parse(self, output: str) -> Any:
        """
        Parses the output to extract JSON content from markdown.

        Args:
            output (str): The output string containing JSON.

        Returns:
            Any: The parsed JSON content.
        """
        logging.debug(f"Parsing output with SelectTablesOutputParser: {output}")
        if "```json" in output:
            output = output.split("```json")[1].split("```")[0]
        output = re.sub(r"^\s+", "", output)
        output = output.replace("\n", " ").replace("\t", " ")
        return json.loads(output)

class ColumnSelectionOutput(BaseModel):
    """Model for column selection output."""
    table_columns: Dict[str, Tuple[str, List[str]]] = Field(description="A mapping of table and column names to a tuple containing the reason for the column's selection and a list of keywords for data lookup. If no keywords are required, an empty list is provided.")

class GenerateCandidateOutput(BaseModel):
    """Model for SQL generation output."""
    chain_of_thought_reasoning: str = Field(description="Your thought process on how you arrived at the final SQL query.")
    SQL: str = Field(description="The generated SQL query in a single string.")

class GenerateCandidateFinetunedMarkDownParser(BaseOutputParser):
    """Parses output embedded in markdown code blocks containing SQL queries."""
    
    def __init__(self, **kwargs: Any):
        super().__init__(**kwargs)

    def parse(self, output: str) -> Dict[str, str]:
        """
        Parses the output to extract SQL content from markdown.

        Args:
            output (str): The output string containing SQL query.

        Returns:
            Dict[str, str]: A dictionary with the SQL query.
        """
        logging.debug(f"Parsing output with MarkDownOutputParser: {output}")
        if "```sql" in output:
            output = output.split("```sql")[1].split("```")[0]
        output = re.sub(r"^\s+", "", output)
        return {"SQL": output}
    
class ReviseOutput(BaseModel):
    """Model for SQL revision output."""
    chain_of_thought_reasoning: str = Field(description="Your thought process on how you arrived at the final SQL query.")
    revised_SQL: str = Field(description="The revised SQL query in a single string.")

<<<<<<< HEAD
class ResponseGenerationOutput(BaseModel):
    """Model for response generation output."""
    chain_of_thought_reasoning: str = Field(description="Your step-by-step reasoning process")
    response: str = Field(description="Your natural language response to the question")

=======
    
class GenerateCandidateGeminiMarkDownParserCOT(BaseOutputParser):
    """Parses output embedded in markdown code blocks containing SQL queries."""
    
    def __init__(self, **kwargs: Any):
        super().__init__(**kwargs)

    def parse(self, output: str) -> Dict[str, str]:
        """
        Parses the output to extract SQL content from markdown.

        Args:
            output (str): The output string containing SQL query.

        Returns:
            Dict[str, str]: A dictionary with the SQL query.
        """
        logging.debug(f"Parsing output with RecapOutputParserCOT: {output}")
        plan = ""
        if "<FINAL_ANSWER>" in output and "</FINAL_ANSWER>" in output:
            plan = output.split("<FINAL_ANSWER>")[0]
            output = output.split("<FINAL_ANSWER>")[1].split(
            "</FINAL_ANSWER>"
            )[0]
        query = output.replace("```sql", "").replace("```", "").replace("\n", " ")
        return {"SQL": query, "plan": plan}
    
class GeminiMarkDownOutputParserCOT(BaseOutputParser):
    """Parses output embedded in markdown code blocks containing SQL queries."""
    
    def __init__(self, **kwargs: Any):
        super().__init__(**kwargs)

    def parse(self, output: str) -> Dict[str, str]:
        """
        Parses the output to extract SQL content from markdown.

        Args:
            output (str): The output string containing SQL query.

        Returns:
            Dict[str, str]: A dictionary with the SQL query.
        """
        logging.debug(f"Parsing output with MarkDownOutputParserCoT: {output}")
        if "My final answer is:" in output:
            plan, query = output.split("My final answer is:")
        else:
            plan, query = output, output
        if "```sql" in query:
            query = query.split("```sql")[1].split("```")[0]
        query = re.sub(r"^\s+", "", query)
        return {"SQL": query, "plan": plan}

class ReviseGeminiOutputParser(BaseOutputParser):
    """Parses output embedded in markdown code blocks containing SQL queries."""
    
    def __init__(self, **kwargs: Any):
        super().__init__(**kwargs)

    def parse(self, output: str) -> Dict[str, str]:
        """
        Parses the output to extract SQL content from markdown.

        Args:
            output (str): The output string containing SQL query.

        Returns:
            Dict[str, str]: A dictionary with the SQL query.
        """
        logging.debug(f"Parsing output with CheckerOutputParser: {output}")
        if "<FINAL_ANSWER>" in output and "</FINAL_ANSWER>" in output:
            output = output.split("<FINAL_ANSWER>")[1].split(
            "</FINAL_ANSWER>"
            )[0]
        if "<FINAL_ANSWER>" in output:
            output = output.split("<FINAL_ANSWER>")[1]
        query = output.replace("```sql", "").replace("```", "").replace("\n", " ")
        return {"refined_sql_query": query}

   
class ListOutputParser(BaseOutputParser):
    """Parses output embedded in markdown code blocks containing SQL queries."""
    
    def __init__(self, **kwargs: Any):
        super().__init__(**kwargs)

    def parse(self, output: str) -> Dict[str, str]:
        """
        Parses the output a list

        Args:
            output (str): A string containing a list.

        Returns:
            Dict[str, str]: A dictionary with the SQL query.
        """
        try:
            output = literal_eval(output)
        except Exception as e:
            raise OutputParserException(f"Error parsing list: {e}")
        return output
    

class UnitTestEvaluationOutput(BaseOutputParser):
    """Parses output embedded in markdown code blocks containing SQL queries."""
    
    def __init__(self, **kwargs: Any):
        super().__init__(**kwargs)

    def parse(self, output: str) -> Dict[str, str]:
        """
        Parses the output to extract SQL content from markdown.

        Args:
            output (str): The output string containing SQL query.

        Returns:
            Dict[str, str]: A dictionary with the SQL query.
        """
        logging.debug(f"Parsing output with MarkDownOutputParser: {output}")
        if "<Answer>" in output and "</Answer>" in output:
            output = output.split("<Answer>")[1].split(
            "</Answer>"
            )[0].strip()
        else:
            raise OutputParserException("Your answer is not in the correct format. Please make sure to include your answer in the format <Answer>...</Answer>")
        scores = []
        for line in output.split("\n"):
            if ":" in line:
                try:
                    key, value = line.split(":")
                    if "passed" in value.lower():
                        scores.append(1)
                    else:
                        scores.append(0)
                except Exception as e:
                    raise OutputParserException(f"Error parsing unit test evaluation: {e}, each line should be in the format 'unit test #n: Passed/Failed'")
        return {"scores": scores}
    
class TestCaseGenerationOutput(BaseOutputParser):
    def __init__(self, **kwargs: Any):
        super().__init__(**kwargs)

    def parse(self, output: str) -> Dict[str, str]:
        """
        Parses the output to extract SQL content from markdown.

        Args:
            output (str): The output string containing SQL query.

        Returns:
            Dict[str, str]: A dictionary with the SQL query.
        """
        logging.debug(f"Parsing output with MarkDownOutputParser: {output}")
        if "<Answer>" in output and "</Answer>" in output:
            output = output.split("<Answer>")[1].split(
            "</Answer>"
            )[0]
        else:
            raise OutputParserException("Your answer is not in the correct format. Please make sure to include your answer in the format <Answer>...</Answer>")
        try:
            unit_tests = literal_eval(output)
        except Exception as e:
            raise OutputParserException(f"Error parsing test case generation: {e}")
        return {"unit_tests": unit_tests}
>>>>>>> 3d6e835f

def get_parser(parser_name: str) -> BaseOutputParser:
    """
    Returns the appropriate parser based on the provided parser name.

    Args:
        parser_name (str): The name of the parser to retrieve.

    Returns:
        BaseOutputParser: The appropriate parser instance.

    Raises:
        ValueError: If the parser name is invalid.
    """
    parser_configs = {
<<<<<<< HEAD
        "keyword_extraction": PythonListOutputParser,
        "column_filtering": lambda: JsonOutputParser(pydantic_object=ColumnFilteringOutput),
        "table_selection": lambda: JsonOutputParser(pydantic_object=TableSelectionOutputParser),
        "column_selection": lambda: JsonOutputParser(pydantic_object=ColumnSelectionOutput),
        "candidate_generation": lambda: JsonOutputParser(pydantic_object=SQLGenerationOutput),
        "finetuned_candidate_generation": MarkDownOutputParser,
        "revision": lambda: JsonOutputParser(pydantic_object=SQLRevisionOutput),
        "response_generation": lambda: JsonOutputParser(pydantic_object=ResponseGenerationOutput),
=======
        "python_list_output_parser": PythonListOutputParser,
        "filter_column": lambda: JsonOutputParser(pydantic_object=FilterColumnOutput),
        "select_tables": lambda: JsonOutputParser(pydantic_object=SelectTablesOutputParser),
        "select_columns": lambda: JsonOutputParser(pydantic_object=ColumnSelectionOutput),
        "generate_candidate": lambda: JsonOutputParser(pydantic_object=GenerateCandidateOutput),
        "generated_candidate_finetuned": GenerateCandidateFinetunedMarkDownParser(),
        "revise": lambda: JsonOutputParser(pydantic_object=ReviseOutput),
        "generate_candidate_gemini_markdown_cot": GenerateCandidateGeminiMarkDownParserCOT(),
        "generate_candidate_gemini_cot": GeminiMarkDownOutputParserCOT(),
        "revise_new": ReviseGeminiOutputParser(),
        "list_output_parser": ListOutputParser(),
        "evaluate": UnitTestEvaluationOutput(),
        "generate_unit_tests": TestCaseGenerationOutput()
>>>>>>> 3d6e835f
    }

    if parser_name not in parser_configs:
        logging.error(f"Invalid parser name: {parser_name}")
        raise ValueError(f"Invalid parser name: {parser_name}")

    logging.info(f"Retrieving parser for: {parser_name}")
    parser = parser_configs[parser_name]() if callable(parser_configs[parser_name]) else parser_configs[parser_name]
    return parser
<|MERGE_RESOLUTION|>--- conflicted
+++ resolved
@@ -95,13 +95,6 @@
     chain_of_thought_reasoning: str = Field(description="Your thought process on how you arrived at the final SQL query.")
     revised_SQL: str = Field(description="The revised SQL query in a single string.")
 
-<<<<<<< HEAD
-class ResponseGenerationOutput(BaseModel):
-    """Model for response generation output."""
-    chain_of_thought_reasoning: str = Field(description="Your step-by-step reasoning process")
-    response: str = Field(description="Your natural language response to the question")
-
-=======
     
 class GenerateCandidateGeminiMarkDownParserCOT(BaseOutputParser):
     """Parses output embedded in markdown code blocks containing SQL queries."""
@@ -267,7 +260,11 @@
         except Exception as e:
             raise OutputParserException(f"Error parsing test case generation: {e}")
         return {"unit_tests": unit_tests}
->>>>>>> 3d6e835f
+
+class ResponseGenerationOutput(BaseModel):
+    """Model for response generation output."""
+    chain_of_thought_reasoning: str = Field(description="Your step-by-step reasoning process")
+    response: str = Field(description="Your natural language response to the question")
 
 def get_parser(parser_name: str) -> BaseOutputParser:
     """
@@ -283,16 +280,6 @@
         ValueError: If the parser name is invalid.
     """
     parser_configs = {
-<<<<<<< HEAD
-        "keyword_extraction": PythonListOutputParser,
-        "column_filtering": lambda: JsonOutputParser(pydantic_object=ColumnFilteringOutput),
-        "table_selection": lambda: JsonOutputParser(pydantic_object=TableSelectionOutputParser),
-        "column_selection": lambda: JsonOutputParser(pydantic_object=ColumnSelectionOutput),
-        "candidate_generation": lambda: JsonOutputParser(pydantic_object=SQLGenerationOutput),
-        "finetuned_candidate_generation": MarkDownOutputParser,
-        "revision": lambda: JsonOutputParser(pydantic_object=SQLRevisionOutput),
-        "response_generation": lambda: JsonOutputParser(pydantic_object=ResponseGenerationOutput),
-=======
         "python_list_output_parser": PythonListOutputParser,
         "filter_column": lambda: JsonOutputParser(pydantic_object=FilterColumnOutput),
         "select_tables": lambda: JsonOutputParser(pydantic_object=SelectTablesOutputParser),
@@ -305,8 +292,8 @@
         "revise_new": ReviseGeminiOutputParser(),
         "list_output_parser": ListOutputParser(),
         "evaluate": UnitTestEvaluationOutput(),
-        "generate_unit_tests": TestCaseGenerationOutput()
->>>>>>> 3d6e835f
+        "generate_unit_tests": TestCaseGenerationOutput(),
+        "response_generation": lambda: JsonOutputParser(pydantic_object=ResponseGenerationOutput),
     }
 
     if parser_name not in parser_configs:
