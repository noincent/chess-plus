--- conflicted
+++ resolved
@@ -36,13 +36,9 @@
 """
 
 ENGINE_CONFIGS: Dict[str, Dict[str, Any]] = {
-    "gemini-1.5-flash": {
+    "gemini-pro": {
         "constructor": ChatGoogleGenerativeAI,
-<<<<<<< HEAD
-        "params": {"model": "gemini-1.5-flash", "temperature": 0, 'google_api_key': 'AIzaSyA4glf0oVR_v1qMO5p7t94qrbKAc5KMp_s', "convert_system_message_to_human": True},
-=======
         "params": {"model": "gemini-pro", "temperature": 0},
->>>>>>> 3d6e835f
         "preprocess": lambda x: x.to_messages()
     },
     "gemini-1.5-pro": {
@@ -69,7 +65,7 @@
         "constructor": VertexAI,
         "params": {"model": "projects/243839366443/locations/us-central1/endpoints/2772315215344173056", "temperature": 0, "safety_settings": safety_settings}
     },
-    "gpt-4o-mini": {
+    "gpt-3.5-turbo-0125": {
         "constructor": ChatOpenAI,
         "params": {"model": "gpt-4o-mini", "temperature": 0}
     },
@@ -89,9 +85,6 @@
         "constructor": ChatOpenAI,
         "params": {"model": "gpt-4-turbo", "temperature": 0}
     },
-<<<<<<< HEAD
-    "claude-3-5-sonnet-20240620": {
-=======
     "gpt-4o": {
         "constructor": ChatOpenAI,
         "params": {"model": "gpt-4o", "temperature": 0}
@@ -100,8 +93,7 @@
         "constructor": ChatOpenAI,
         "params": {"model": "gpt-4o-mini", "temperature": 0}
     },
-    "claude-3-opus-20240229": {
->>>>>>> 3d6e835f
+    "claude-3-5-sonnet-20240620": {
         "constructor": ChatAnthropic,
         "params": {"model": "claude-3-5-sonnet-20240620", "temperature": 0}
     },
